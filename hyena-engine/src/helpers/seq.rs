
macro_rules! seqfill {
    (vec $ty: ty as $asty: ty, $count: expr, $start: expr, $step: expr) => {{
        seqfill!(iter $ty as $asty, $count, $start, $step).collect::<Vec<$ty>>()
    }};

    (vec $ty: ty as $asty: ty, $count: expr, $start: expr) => {
        seqfill!(vec $ty as $asty, $count, $start, 1)
    };

    (vec $ty: ty as $asty: ty, $count: expr) => {
        seqfill!(vec $ty as $asty, $count, 0, 1)
    };

    (vec $ty: ty, $count: expr, $start: expr, $step: expr) => {{
        seqfill!(iter $ty, $count, $start, $step).collect::<Vec<$ty>>()
    }};

    (vec $ty: ty, $count: expr, $start: expr) => {
        seqfill!(vec $ty, $count, $start, 1)
    };

    (vec $ty: ty, $count: expr) => {
        seqfill!(vec $ty, $count, 0, 1)
    };

<<<<<<< HEAD
    (vec $ty: ty) => {
        seqfill!(vec $ty, 0, 0, 1)
    };

    (iter $ty: ty as $asty: ty, $count: expr, $start: expr, $step: expr) => {{
        use error::*;
=======
    (gen $ty: ty, $count: expr, $start: expr, $step: expr) => {{
        use num::NumCast;
>>>>>>> 629515b6

        let start: $asty = $start as $asty;
        let step: $asty = $step as $asty;
        let count: usize = $count;

        (0..count)
            .into_iter()
            .enumerate()
            .map(move |(idx, _)| {
                let v = start + (idx as $asty) * step;

                v as $ty
            })
    }};

    (iter $ty: ty, $count: expr, $start: expr, $step: expr) => {{
        use num::NumCast;

        let start = $start;
        let step = $step;
        let count: usize = $count;

        (0..count)
            .into_iter()
            .enumerate()
            .map(move |(idx, _)| {
                let v = seqfill!(@ as start, u64)
                        + seqfill!(@ as idx, u64)
                        * seqfill!(@ as step, u64);

                <$ty as NumCast>::from(v)
                    .unwrap_or_else(|| {v as $ty})
            })
    }};

    (iter $ty: ty, $count: expr, $start: expr) => {
        seqfill!(iter $ty, $count, $start, 1)
    };

    (iter $ty: ty, $count: expr) => {
        seqfill!(iter $ty, $count, 0, 1)
    };

    (@ as $v: expr, $ty: ty ) => {
        <$ty as NumCast>::from($v)
            .ok_or_else(|| "Unable to convert seq value")
            .unwrap()
    };

    ($ty: ty, $slice: expr, $start: expr, $step: expr) => {{
        use num::NumCast;

        let start = $start;
        let step = $step;

        for (idx, ref mut el) in $slice.iter_mut()
            .enumerate() {
                let v = seqfill!(@ as start, u64)
                        + seqfill!(@ as idx, u64)
                        * seqfill!(@ as step, u64);

                **el = <$ty as NumCast>::from(v)
                    .ok_or_else(|| "Unable to convert seq value")
                    .unwrap();
        }

        seqfill!(@ as seqfill!(@ as $slice.len(), usize)
            + (seqfill!(@ as start, usize) * seqfill!(@ as step, usize)), $ty)
    }};

    ($ty: ty, $slice: expr, $start: expr) => {{
        use num::One;

        seqfill!($ty, $slice, $start, <$ty as One>::one())
    }};

    ($ty: ty, $slice: expr) => {{
        use num::{Zero, One};

        seqfill!($ty, $slice, <$ty as Zero>::zero(), <$ty as One>::one())
    }};
}

#[cfg(test)]
mod tests {

    #[test]
    fn simple() {
        let mut v = vec![0_u32; 10];

        let cont = seqfill!(u32, &mut v[..]);

        assert_eq!(&v[..], &[0, 1, 2, 3, 4, 5, 6, 7, 8, 9][..]);
        assert_eq!(cont, 10);
    }

    #[test]
    fn simple_start() {
        let mut v = vec![0_u32; 10];

        let cont = seqfill!(u32, &mut v[..], 10);

        assert_eq!(&v[..], &[10, 11, 12, 13, 14, 15, 16, 17, 18, 19][..]);
        assert_eq!(cont, 20);
    }

    #[test]
    fn simple_frag() {
        let mut v = vec![0_u32; 10];

        let cont = seqfill!(u32, &mut v[2..4], 20);

        assert_eq!(&v[..], &[0, 0, 20, 21, 0, 0, 0, 0, 0, 0][..]);
        assert_eq!(cont, 22);
    }

    #[test]
    fn simple_step() {
        let mut v = vec![0_u32; 10];

        let cont = seqfill!(u32, &mut v[..], 10, 2);

        assert_eq!(&v[..], &[10, 12, 14, 16, 18, 20, 22, 24, 26, 28][..]);
        assert_eq!(cont, 30);
    }

    #[test]
    fn as_vec() {
        let v = seqfill!(iter u32, 10, 10, 2).collect::<Vec<_>>();

        assert_eq!(&v[..], &[10, 12, 14, 16, 18, 20, 22, 24, 26, 28][..]);
    }

    #[test]
    fn as_long_vec() {
        let count = 131072_usize;

        let v = seqfill!(vec u8, 131072);

        let v2 = (0..count).into_iter().map(|e| e as u8).collect::<Vec<u8>>();

        assert_eq!(v.len(), count);

        assert_eq!(v, v2);
    }

    #[test]
    fn as_ty() {
        let count = 1000;

        let v = seqfill!(vec u64 as u8, count);

        let v2 = (0..count)
            .into_iter()
            .map(|e| e as u8 as u64)
            .collect::<Vec<u64>>();

        assert_eq!(v, v2);
    }

    #[cfg(all(feature = "nightly", test))]
    mod benches {
        use test::Bencher;
        use super::*;

        #[bench]
        fn simple(b: &mut Bencher) {
            let mut v = vec![0_u32; 10];

            b.iter(|| seqfill!(u32, &mut v[..]));
        }

        #[bench]
        fn as_long_vec(b: &mut Bencher) {
            b.iter(|| seqfill!(vec u8, 131072));
        }
    }

    mod ts {
        use ty::timestamp::Timestamp;

        #[test]
        fn simple() {
            use num::Zero;

            let mut v = vec![Timestamp::zero(); 10];
            let s = <Timestamp as Default>::default();

            let cont = seqfill!(Timestamp, &mut v[..], s);

            let seq = s.as_micros();
            let c = Timestamp::from(seq + 10);
            let seq = (seq..seq + 10).map(Timestamp::from).collect::<Vec<_>>();

            assert_eq!(&v[..], &seq[..]);
            assert_eq!(cont, c);
        }
    }

}<|MERGE_RESOLUTION|>--- conflicted
+++ resolved
@@ -24,31 +24,9 @@
         seqfill!(vec $ty, $count, 0, 1)
     };
 
-<<<<<<< HEAD
     (vec $ty: ty) => {
         seqfill!(vec $ty, 0, 0, 1)
     };
-
-    (iter $ty: ty as $asty: ty, $count: expr, $start: expr, $step: expr) => {{
-        use error::*;
-=======
-    (gen $ty: ty, $count: expr, $start: expr, $step: expr) => {{
-        use num::NumCast;
->>>>>>> 629515b6
-
-        let start: $asty = $start as $asty;
-        let step: $asty = $step as $asty;
-        let count: usize = $count;
-
-        (0..count)
-            .into_iter()
-            .enumerate()
-            .map(move |(idx, _)| {
-                let v = start + (idx as $asty) * step;
-
-                v as $ty
-            })
-    }};
 
     (iter $ty: ty, $count: expr, $start: expr, $step: expr) => {{
         use num::NumCast;
