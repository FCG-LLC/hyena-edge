--- conflicted
+++ resolved
@@ -16,14 +16,11 @@
 serde = "1.0.9"
 serde_derive = "1.0.9"
 static_assertions = "0.2.2"
-<<<<<<< HEAD
 extprim = "1.4.0"
-=======
 byteorder = "1.1.0"
 
 [dependencies.flame]
 git = "https://github.com/TyOverby/flame.git"
->>>>>>> 46025b3b
 
 [dependencies.libc]
 optional = true
